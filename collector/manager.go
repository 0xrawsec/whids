--- conflicted
+++ resolved
@@ -40,11 +40,7 @@
 
 var (
 	guidRe      = regexp.MustCompile(`(?i:\{[a-f0-9]{8}-([a-f0-9]{4}-){3}[a-f0-9]{12}\})`)
-<<<<<<< HEAD
-	eventHashRe = regexp.MustCompile(`[a-f0-9]{32,}`) // at least md5
-=======
 	eventHashRe = regexp.MustCompile(`(?i:[a-f0-9]{32,})`) // at least md5
->>>>>>> fb80b57a
 	filenameRe  = regexp.MustCompile(`[\w\s\.-]+`)
 	// MISP container related
 	mispContName    = "misp"
